--- conflicted
+++ resolved
@@ -65,10 +65,8 @@
 
 ### Prerequisites
 #### Dependencies
-1. **Red Hat Advanced Cluster Management for Kubernetes (RHACM)** 2.7 or later needs to be installed
-
-<<<<<<< HEAD
-- Red Hat Advanced Cluster Management for Kubernetes verison 2.7 or later must be installed and configured.
+
+- Red Hat Advanced Cluster Management for Kubernetes verison 2.7 or later must be installed and configured. [Learn more details about Red Hat Advanced Cluster Management](https://access.redhat.com/documentation/en-us/red_hat_advanced_cluster_management_for_kubernetes/2.8)
 
 - Storage secret
 
@@ -91,42 +89,31 @@
     - `client.crt`: Optional, see [User authentication](https://strimzi.io/docs/operators/latest/deploying.html#con-securing-client-authentication-str) in the STRIMZI documentation for the steps to extract the `user.crt` certificate from the secret.
     - `client.key`: Optional, see [User authentication](https://strimzi.io/docs/operators/latest/deploying.html#con-securing-client-authentication-str) in the STRIMZI documentation for the steps to extract the `user.key` from the secret.
 
-    **Note:** There is a [sample script](https://github.com/stolostron/multicluster-global-hub/tree/main/operator/config/samples/transport) available to install kafka in the `kafka` namespace and create the secret `transport-secret` in namespace `open-cluster-management` automatically.
-=======
-    [Learn more details about RHACM](https://access.redhat.com/documentation/en-us/red_hat_advanced_cluster_management_for_kubernetes/2.7)
-
-2. **Crunchy Postgres for Kubernetes** 5.0 or later needs to be provided
-
-    **Crunchy Postgres for Kubernetes** provide a declarative Postgres solution that automatically manages PostgreSQL clusters.
+    **Note:** There is a [sample script](https://github.com/stolostron/multicluster-global-hub/tree/main/operator/config/samples/transport) available to automatically install kafka in the `kafka` namespace and create the secret `transport-secret` in namespace `open-cluster-management`.
+
+- Crunchy Postgres for Kubernetes version 5.0 or later needs to be installed
+
+    Crunchy Postgres for Kubernetes provide a declarative Postgres solution that automatically manages PostgreSQL clusters.
     
-    [Learn more details about Crunchy Postgres for Kubernetes](https://access.crunchydata.com/documentation/postgres-operator/v5/)
-
-    Global hub manager and grafana services need Postgres database to collect and display data. The data can be accessed by creating a storage secret `multicluster-global-hub-storage` in namespace `open-cluster-management`, this secret should contains the following two fields:
-
-    - `database_uri`: Required, the URI user should have the permission to create the global hub database in the postgres.
-    - `ca.crt`: Optional, if your database service has TLS enabled, you can provide the appropriate certificate depending on the SSL mode of the connection. If the SSL mode is `verify-ca` and `verify-full`, then the `ca.crt` certificate must be provided.
-
-    > Note: There is a sample script available [here](https://github.com/stolostron/multicluster-global-hub/tree/main/operator/config/samples/storage)(Note:the client version of kubectl must be v1.21+) to install postgres in `hoh-postgres` namespace and create the secret `multicluster-global-hub-storage` in namespace `open-cluster-management` automatically.
-
-3. **Strimzi** 0.33 or later needs to be provided
-
-    **Strimzi** provides a way to run Kafka cluster on Kubernetes in various deployment configurations. 
+    See [Crunchy Postgres for Kubernetes](https://access.crunchydata.com/documentation/postgres-operator/v5/) for more information about Crunchy Postgres for Kubernetes. 
+
+    Global hub manager and Grafana services need Postgres database to collect and display data. The data can be accessed by creating a storage secret named `multicluster-global-hub-storage` in the `open-cluster-management` namespace. This secret should contain the following two fields:
+
+    - `database_uri`: Required: The URI user should have the required permission to create the global hub database in the postgres.
+    - `ca.crt`: Optional: If your database service has TLS enabled, you can provide the appropriate certificate depending on the SSL mode of the connection. If the SSL mode is `verify-ca` and `verify-full`, then the `ca.crt` certificate must be provided.
+
+    **Note:** There is a sample script available [here](https://github.com/stolostron/multicluster-global-hub/tree/main/operator/config/samples/storage)(Note:the client version of kubectl must be v1.21+) to install postgres in `hoh-postgres` namespace and automatically create the secret `multicluster-global-hub-storage` in namespace `open-cluster-management`.
+
+- Strimzi 0.33 or later needs to be installed
+
+    Strimzi provides a way to run Kafka cluster on Kubernetes in various deployment configurations. 
     
-    [Learn more details about Strimzi](https://strimzi.io/documentation/)
-
-    Global hub agent need to sync cluster info and policy info to Kafka transport. And global hub manager persist the Kafka transport data to Postgre database.
-
-    So, you need to create a secret `multicluster-global-hub-transport` in global hub cluster namespace `open-cluster-management` for the Kafka transport. The secret contains the following fields:
-
-    - `bootstrap.servers`: Required, the Kafka bootstrap servers.
-    - `ca.crt`: Optional, if you use the `KafkaUser` custom resource to configure authentication credentials, you can follow this [document](https://strimzi.io/docs/operators/latest/deploying.html#con-securing-client-authentication-str) to get the `ca.crt` certificate from the secret.
-    - `client.crt`: Optional, you can follow this [document](https://strimzi.io/docs/operators/latest/deploying.html#con-securing-client-authentication-str) to get the `user.crt` certificate from the secret.
-    - `client.key`: Optional, you can follow this [document](https://strimzi.io/docs/operators/latest/deploying.html#con-securing-client-authentication-str) to get the `user.key` from the secret.
-
-    > Note: There is a sample script available [here](https://github.com/stolostron/multicluster-global-hub/tree/main/operator/config/samples/transport) to install kafka in `kafka` namespace and create the secret `multicluster-global-hub-transport` in namespace `open-cluster-management` automatically.
+    See the [Strimzi documentation](https://strimzi.io/documentation/) to learn more about Strimzi.
+
+    Global hub agent need to synchronize cluster information and policy information to Kafka transport. The global hub manager persists the Kafka transport data to Postgres database.
 
 #### Sizing
-1. [Sizing your RHACM cluster](https://access.redhat.com/documentation/en-us/red_hat_advanced_cluster_management_for_kubernetes/2.7/html/install/installing#sizing-your-cluster)
+1. [Sizing your Red Hat Advanced Cluster Management cluster](https://access.redhat.com/documentation/en-us/red_hat_advanced_cluster_management_for_kubernetes/2.7/html/install/installing#sizing-your-cluster)
 
 2. **Minimum requirements for Crunchy Postgres**
 
@@ -143,13 +130,14 @@
 
 
 #### Network configuration
-As regional hub is also managedcluster of global hub in RHACM. So the network configuration in RHACM is necessary. Details see [RHACM Networking](https://access.redhat.com/documentation/en-us/red_hat_advanced_cluster_management_for_kubernetes/2.7/html/networking/networking)
+
+The regional hub is also a managed cluster of global hub in Red Hat Advanced Cluster Management. The network configuration in Red Hat Advanced Cluster Management is necessary. See [Networking](https://access.redhat.com/documentation/en-us/red_hat_advanced_cluster_management_for_kubernetes/2.7/html/networking/networking) for Red Hat Advanced Cluster Management networking details.
 
 1. Global hub networking requirements
 
 | Direction | Protocol | Connection | Port (if specified) | Source address |	Destination address |
 | ------ | ------ | ------ | ------ |------ | ------ |
-|Inbound from user's browsers | HTTPS | User need to access the grafana dashboard | 443 | User's browsers | IP address of grafana route |
+|Inbound from browser of the user | HTTPS | User need to access the Grafana dashboard | 443 | Browser of the user | IP address of Grafana route |
 | Outbound to Kafka Cluster | HTTPS | Global hub manager need to get data from Kafka cluster | 443 | multicluster-global-hub-manager-xxx pod | Kafka route host |
 | Outbound to Postgres database | HTTPS | Global hub manager need to persist data to Postgres database | 443 | multicluster-global-hub-manager-xxx pod | IP address of Postgres database |
 
@@ -158,7 +146,6 @@
 | Direction | Protocol | Connection | Port (if specified) | Source address |	Destination address |
 | ------ | ------ | ------ | ------ | ------ | ------ |
 | Outbound to Kafka Cluster | HTTPS | Global hub agent need to sync cluster info and policy info to Kafka cluster | 443 | multicluster-global-hub-agent pod | Kafka route host |
->>>>>>> dd3e9127
 
 ### Installation
 
